--- conflicted
+++ resolved
@@ -2,12 +2,8 @@
 use crate::{
     error::{Error, Result},
     loadable::{ExternalRef, Loadable},
-<<<<<<< HEAD
     query::{Cmp, CompoundFilter, DynFilterPart, FilterPart, Op},
-=======
-    query::{Cmp, DynFilterPart, FilterPart},
     Database,
->>>>>>> bb8a1e32
 };
 use async_trait::async_trait;
 use serde::Deserialize;
@@ -174,21 +170,16 @@
     }
 
     /// Loads all matching sources from the database for the given user
-<<<<<<< HEAD
     pub async fn load_all_user(
         userid: i64,
         filter: Option<DynFilterPart>,
-        pool: &Pool<Sqlite>,
+        db: &Database,
     ) -> Result<Vec<Source>> {
         let mut fbuilder = CompoundFilter::builder(Op::And).push(Filter::UserId(userid));
         if let Some(f) = filter {
             fbuilder = fbuilder.push(f);
         }
-        Self::load_all(Some(fbuilder.build()), pool).await
-=======
-    pub async fn load_all_user(userid: i64, db: &Database) -> Result<Vec<Source>> {
-        Self::load_all(Some(Filter::UserId(userid).into()), db).await
->>>>>>> bb8a1e32
+        Self::load_all(Some(fbuilder.build()), db).await
     }
 
     pub async fn count(filter: Option<DynFilterPart>, db: &Database) -> Result<i64> {
