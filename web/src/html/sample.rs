--- conflicted
+++ resolved
@@ -136,11 +136,7 @@
         .await?;
 
     // needed for edit form
-<<<<<<< HEAD
-    let sources = Source::load_all_user(user.id, None, &state.dbpool).await?;
-=======
-    let sources = Source::load_all_user(user.id, &state.db).await?;
->>>>>>> bb8a1e32
+    let sources = Source::load_all_user(user.id, None, &state.db).await?;
 
     let mut allocations = Allocation::load_all(
         Some(Arc::new(allocation::Filter::SampleId(id))),
@@ -168,11 +164,7 @@
     TemplateKey(key): TemplateKey,
     State(state): State<AppState>,
 ) -> Result<impl IntoResponse, error::Error> {
-<<<<<<< HEAD
-    let sources = Source::load_all_user(user.id, None, &state.dbpool).await?;
-=======
-    let sources = Source::load_all_user(user.id, &state.db).await?;
->>>>>>> bb8a1e32
+    let sources = Source::load_all_user(user.id, None, &state.db).await?;
     Ok(RenderHtml(
         key,
         state.tmpl.clone(),
@@ -228,11 +220,7 @@
     State(state): State<AppState>,
     Form(params): Form<SampleParams>,
 ) -> Result<impl IntoResponse, error::Error> {
-<<<<<<< HEAD
-    let sources = Source::load_all_user(user.id, None, &state.dbpool).await?;
-=======
-    let sources = Source::load_all_user(user.id, &state.db).await?;
->>>>>>> bb8a1e32
+    let sources = Source::load_all_user(user.id, None, &state.db).await?;
     match do_insert(&user, &params, &state).await {
         Err(e) => Ok(RenderHtml(
             key,
@@ -302,11 +290,7 @@
     State(state): State<AppState>,
     Form(params): Form<SampleParams>,
 ) -> Result<impl IntoResponse, error::Error> {
-<<<<<<< HEAD
-    let sources = Source::load_all_user(user.id, None, &state.dbpool).await?;
-=======
-    let sources = Source::load_all_user(user.id, &state.db).await?;
->>>>>>> bb8a1e32
+    let sources = Source::load_all_user(user.id, None, &state.db).await?;
     let (request, message, headers) = match do_update(id, &params, &state).await {
         Err(e) => (
             Some(params),
@@ -356,13 +340,8 @@
     }
     match sample.delete(&state.db).await {
         Err(e) => {
-<<<<<<< HEAD
-            let sources = Source::load_all_user(user.id, None, &state.dbpool).await?;
-            let sample = Sample::load(id, &state.dbpool).await?;
-=======
-            let sources = Source::load_all_user(user.id, &state.db).await?;
+            let sources = Source::load_all_user(user.id, None, &state.db).await?;
             let sample = Sample::load(id, &state.db).await?;
->>>>>>> bb8a1e32
             Ok(RenderHtml(
                 key,
                 state.tmpl.clone(),
