use crate::{
    config::EnvConfig,
    email::EmailService,
    error::Error,
    template_engine,
    util::{FlashMessage, app_url},
};
use anyhow::{Context, Result};
use axum::response::IntoResponse;
use axum_template::{RenderHtml, TemplateEngine, engine::Engine};
use lettre::message::Mailbox;
use libseed::{core::database::Database, user::verification::UserVerification};
use minijinja::context;
use serde::Serialize;
use std::{path::PathBuf, sync::Arc};
use tracing::trace;

#[derive(Debug)]
pub(crate) struct SharedState {
    pub(crate) db: Database,
    pub(crate) tmpl: Engine<minijinja::Environment<'static>>,
    pub(crate) config: EnvConfig,
    pub(crate) datadir: PathBuf,
    pub(crate) email_service: EmailService,
}

impl SharedState {
    pub(crate) async fn new(envname: &str, env: EnvConfig, datadir: PathBuf) -> Result<Self> {
        let tmpl_path = datadir.join("templates");
        let template = template_engine(envname, &tmpl_path, env.public_address.path().to_string());
        trace!("Creating shared app state");

        Ok(Self {
            db: Database::open(env.database.clone())
                .await
                .with_context(|| format!("Unable to open database {}", &env.database))?,
            tmpl: template,
            email_service: EmailService::new(&env.mail_service).await?,
            config: env,
            datadir,
        })
    }

    fn user_verification_url(&self, uv: &UserVerification) -> String {
        let path = format!("/auth/verify/{}/{}", uv.user.id(), uv.key);
        self.public_url(&path)
    }

    pub(crate) fn path(&self, path: &str) -> String {
        app_url(self.config.public_address.path(), path)
    }

    fn public_url(&self, path: &str) -> String {
        let mut public_url = self.config.public_address.to_string();
        if !public_url.ends_with('/') {
            public_url.push('/');
        }
        public_url.push_str(path.trim_start_matches('/'));
        public_url
    }

    pub async fn send_verification(&self, mut uv: UserVerification) -> Result<(), Error> {
        let verification_url = self.user_verification_url(&uv);
        let user = uv.user.load(&self.db, false).await?;
        let emailbody = self
            .tmpl
            .render(
                "verification-email",
                context!(
                    user => user,
                    verification_url => verification_url,
                ),
            )
            .with_context(|| "Failed to render email")?;

        let to = Mailbox::new(
            user.display_name.clone(),
            user.email
                .parse()
                .with_context(|| "Failed to parse recipient address")?,
        );

        self.email_service
            .send(to, "Verify your email address".to_string(), emailbody)
            .await
            .map_err(Into::into)
    }

    pub fn render_template<'a, K, S>(
        self: Arc<Self>,
        template_key: K,
        data: S,
    ) -> RenderHtml<K, Engine<minijinja::Environment<'a>>, S>
    where
        S: Serialize,
    {
        RenderHtml(template_key, self.tmpl.clone(), data)
    }

    #[tracing::instrument(ret)]
    pub(crate) fn render_flash_message(self: Arc<Self>, msg: FlashMessage) -> impl IntoResponse {
        debug!("Rendering flash message");
        self.render_template("_flash_messages.html.j2", context!(messages => &[msg]))
    }

    #[cfg(test)]
<<<<<<< HEAD
    pub(crate) fn test(pool: sqlx::Pool<sqlx::Sqlite>) -> Self {
        use axum::http::Uri;

        use crate::config::ListenConfig;
=======
    pub(crate) async fn test(pool: sqlx::Pool<sqlx::Sqlite>) -> Self {
        use tracing::debug;

        use crate::config::{ListenConfig, MailSender, MailService, MailTransport};
>>>>>>> 922d612e

        debug!("Creating test shared app state");
        let config = EnvConfig {
            listen: ListenConfig {
                host: "127.0.0.1".to_string(),
                port: 8080,
            },
            database: "test-database.sqlite".to_string(),
<<<<<<< HEAD
            mail_transport: MailTransport::File("/tmp/".to_string()),
            user_registration_enabled: false,
            public_address: Uri::from_static("http://test.com/test/"),
            metrics: None,
        };
        debug!("working directory: {:?}", std::env::current_dir());
        let template = template_engine(
            "test",
            "./templates",
            config.public_address.path().to_string(),
        );
        Self {
            db: Database::from(pool),
            tmpl: template,
=======
            mail_service: MailService {
                transport: MailTransport::File("/tmp/".to_string()),
                sender: MailSender {
                    name: "SeedCollection".to_string(),
                    address: "nobody@example.com".to_string(),
                },
            },
            user_registration_enabled: false,
            public_base_url: "http://test.com".into(),
            metrics: None,
        };
        Self {
            db: Database::from(pool),
            tmpl: template,
            email_service: EmailService::new(&config.mail_service)
                .await
                .expect("Failed to create email service"),
>>>>>>> 922d612e
            config,
            datadir: ".".into(),
        }
    }
}

pub(crate) type AppState = Arc<SharedState>;

#[cfg(test)]
mod test {
    use axum::http::Uri;

    use super::*;

    #[sqlx::test]
    async fn test_verification_url(pool: sqlx::Pool<sqlx::Sqlite>) {
        let mut state = SharedState::test(pool).await;
        const USERID: i64 = 14;
        const VERIFICATION_KEY: &str = "asdf09asnwdflaksdflisudf";
        let uv = UserVerification {
            id: 12,
            user: libseed::core::loadable::ExternalRef::Stub(USERID),
            key: VERIFICATION_KEY.into(),
            requested: None,
            expiration: 24,
            confirmed: false,
        };
        let expected_path = &format!("/auth/verify/{USERID}/{VERIFICATION_KEY}");
        // make sure that there will be a path separator between the base url
        // and the application path
        assert_eq!(
            expected_path
                .chars()
                .next()
                .expect("Couldn't get first character"),
            '/'
        );

        state.config.public_address = Uri::from_static("http://test.com");
        let url = state.user_verification_url(&uv);
        assert_eq!(url, format!("http://test.com{expected_path}"));

        // test with trailing '/' in base url
        state.config.public_address = Uri::from_static("https://test.com/");
        let url = state.user_verification_url(&uv);
        assert_eq!(url, format!("https://test.com{expected_path}"));

        // test with trailing path
        state.config.public_address = Uri::from_static("https://test.com/foo/");
        let url = state.user_verification_url(&uv);
        assert_eq!(url, format!("https://test.com/foo{expected_path}"));
    }
}<|MERGE_RESOLUTION|>--- conflicted
+++ resolved
@@ -99,22 +99,15 @@
 
     #[tracing::instrument(ret)]
     pub(crate) fn render_flash_message(self: Arc<Self>, msg: FlashMessage) -> impl IntoResponse {
-        debug!("Rendering flash message");
         self.render_template("_flash_messages.html.j2", context!(messages => &[msg]))
     }
 
     #[cfg(test)]
-<<<<<<< HEAD
-    pub(crate) fn test(pool: sqlx::Pool<sqlx::Sqlite>) -> Self {
+    pub(crate) async fn test(pool: sqlx::Pool<sqlx::Sqlite>) -> Self {
         use axum::http::Uri;
-
-        use crate::config::ListenConfig;
-=======
-    pub(crate) async fn test(pool: sqlx::Pool<sqlx::Sqlite>) -> Self {
         use tracing::debug;
 
         use crate::config::{ListenConfig, MailSender, MailService, MailTransport};
->>>>>>> 922d612e
 
         debug!("Creating test shared app state");
         let config = EnvConfig {
@@ -123,13 +116,17 @@
                 port: 8080,
             },
             database: "test-database.sqlite".to_string(),
-<<<<<<< HEAD
-            mail_transport: MailTransport::File("/tmp/".to_string()),
+            mail_service: MailService {
+                transport: MailTransport::File("/tmp/".to_string()),
+                sender: MailSender {
+                    name: "SeedCollection".to_string(),
+                    address: "nobody@example.com".to_string(),
+                },
+            },
             user_registration_enabled: false,
             public_address: Uri::from_static("http://test.com/test/"),
             metrics: None,
         };
-        debug!("working directory: {:?}", std::env::current_dir());
         let template = template_engine(
             "test",
             "./templates",
@@ -138,25 +135,9 @@
         Self {
             db: Database::from(pool),
             tmpl: template,
-=======
-            mail_service: MailService {
-                transport: MailTransport::File("/tmp/".to_string()),
-                sender: MailSender {
-                    name: "SeedCollection".to_string(),
-                    address: "nobody@example.com".to_string(),
-                },
-            },
-            user_registration_enabled: false,
-            public_base_url: "http://test.com".into(),
-            metrics: None,
-        };
-        Self {
-            db: Database::from(pool),
-            tmpl: template,
             email_service: EmailService::new(&config.mail_service)
                 .await
                 .expect("Failed to create email service"),
->>>>>>> 922d612e
             config,
             datadir: ".".into(),
         }
