[package]
name = "seedweb"
version = { workspace = true }
edition = { workspace = true }

# See more keys and their definitions at https://doc.rust-lang.org/cargo/reference/manifest.html

[dependencies]
# shared workspace deps
anyhow = { workspace = true }
clap = { workspace = true }
futures = { workspace = true }
libseed = { workspace = true }
serde = { workspace = true }
sqlx = { workspace = true }
strum = { workspace = true }
thiserror = { workspace = true }
time = { workspace = true }
tokio = { workspace = true }
tracing-subscriber = { workspace = true, features = ["env-filter"] }
tracing = { workspace = true }
directories = { workspace = true }

# local dependencies
# switch from git branch to 0.17 when it is released
axum-extra = { version = "0.10.0", features=["query"]}
axum-login = "0.18.0"
axum-prometheus = "0.9.0"
axum-template = { version = "3.0", features = ["minijinja"] }
axum = { version = "0.8", features = ["macros"] }
lettre = { version = "0.11.3", features = ["serde", "tracing", "sendmail-transport", "file-transport", "tokio1", "tokio1-native-tls"] }
minijinja-contrib = { version = "2.6.0", features = ["datetime"] }
minijinja = { version = "2.6.0", features = ["loader"] }
pulldown-cmark = "0.13.0"
serde_urlencoded = "0.7.1"
serde_yaml = "0.9.30"
signal-hook = "0.3.17"
tower = "0.5"
tower-http = { version = "0.6", features = ["fs", "trace", "request-id", "util"] }
tower-sessions = "0.14.0"
tower-sessions-sqlx-store = { version = "0.15.0", features = ["sqlite"]}
uuid = { version = "1.7.0", features = ["v4"] }
serde_with = "3.12.0"
secrecy = { version = "0.10.3", features = ["serde"] }
<<<<<<< HEAD
http-serde = "2.1.1"
=======
async-trait = "0.1.80"
>>>>>>> 922d612e

[dev-dependencies]
http-body-util = "0.1.0"
serde_urlencoded = "0.7.1"
test-log = "0.2.14"<|MERGE_RESOLUTION|>--- conflicted
+++ resolved
@@ -23,16 +23,20 @@
 
 # local dependencies
 # switch from git branch to 0.17 when it is released
+async-trait = "0.1.80"
 axum-extra = { version = "0.10.0", features=["query"]}
 axum-login = "0.18.0"
 axum-prometheus = "0.9.0"
 axum-template = { version = "3.0", features = ["minijinja"] }
 axum = { version = "0.8", features = ["macros"] }
+http-serde = "2.1.1"
 lettre = { version = "0.11.3", features = ["serde", "tracing", "sendmail-transport", "file-transport", "tokio1", "tokio1-native-tls"] }
 minijinja-contrib = { version = "2.6.0", features = ["datetime"] }
 minijinja = { version = "2.6.0", features = ["loader"] }
 pulldown-cmark = "0.13.0"
+secrecy = { version = "0.10.3", features = ["serde"] }
 serde_urlencoded = "0.7.1"
+serde_with = "3.12.0"
 serde_yaml = "0.9.30"
 signal-hook = "0.3.17"
 tower = "0.5"
@@ -40,13 +44,6 @@
 tower-sessions = "0.14.0"
 tower-sessions-sqlx-store = { version = "0.15.0", features = ["sqlite"]}
 uuid = { version = "1.7.0", features = ["v4"] }
-serde_with = "3.12.0"
-secrecy = { version = "0.10.3", features = ["serde"] }
-<<<<<<< HEAD
-http-serde = "2.1.1"
-=======
-async-trait = "0.1.80"
->>>>>>> 922d612e
 
 [dev-dependencies]
 http-body-util = "0.1.0"
